--- conflicted
+++ resolved
@@ -204,7 +204,6 @@
 make all
 ```
 
-<<<<<<< HEAD
 # Logging
 - using logr with increasing verbosity
   - 0 you always want to see this
@@ -218,9 +217,6 @@
 - errors really are errors that cannot be handled or returned
   - returning a proper LDAP error code is handling an error
 
-
-=======
->>>>>>> 5681dc4d
 ## Stargazers over time
 
 [![Stargazers over time](https://starcharts.herokuapp.com/glauth/glauth.svg)](https://starcharts.herokuapp.com/glauth/glauth)
